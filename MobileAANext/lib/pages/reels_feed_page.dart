// lib/pages/reels_feed_page.dart
// GÜNCELLEME: 4 yön handle + paylaş + kaydet

import 'package:flutter/material.dart';
import 'package:provider/provider.dart';

import '../providers/reels_provider.dart';
<<<<<<< HEAD
=======
import '../providers/gamification_provider.dart';
import '../providers/saved_reels_provider.dart';
>>>>>>> 7815780e
import '../models/reel_model.dart';
import '../widgets/image_carousel.dart';
import '../widgets/article_overlay.dart';
import '../widgets/emoji_panel.dart';
import '../widgets/read_handle.dart';
import '../widgets/popup_bar.dart';
<<<<<<< HEAD
=======
import '../widgets/share_sheet.dart';
import '../widgets/gamification/xp_progress_bar.dart';
import '../widgets/gamification/streak_display.dart';
import '../widgets/gamification/level_chain_display.dart';
import '../widgets/gamification/floating_xp.dart';
>>>>>>> 7815780e
import '../services/api_service.dart';

class ReelsFeedPage extends StatefulWidget {
  const ReelsFeedPage({super.key});

  @override
  State<ReelsFeedPage> createState() => _ReelsFeedPageState();
}

class _ReelsFeedPageState extends State<ReelsFeedPage> {
  DateTime? _reelStartTime;
  bool _hasEarnedWatchXP = false;
  DateTime? _detailOpenTime;

  @override
  void initState() {
    super.initState();
    _reelStartTime = DateTime.now();
  }

  @override
  Widget build(BuildContext context) {
    final provider = context.watch<ReelsProvider>();
<<<<<<< HEAD

    // İlk frame'den sonra tek seferlik yükleme tetikle
    if (provider.status == FeedStatus.initial) {
      WidgetsBinding.instance.addPostFrameCallback((_) {
        final p = context.read<ReelsProvider>();
        if (p.status == FeedStatus.initial) {
          p.loadReels();
        }
      });
    }
=======
    final reels = provider.reels;
>>>>>>> 7815780e

    return Scaffold(
      appBar: const PopupBar(),
      body: Stack(
        children: [
<<<<<<< HEAD
          _buildBody(context, provider),

          // Sağ-alt: küçük alan -> jest çakışması yok
          Positioned(
            right: 16,
            bottom: 24,
            child: ReadHandle(
              thresholdRight: 32, // 42 -> 32 (sağa daha kolay)
              thresholdUp: 28, // 36 -> 28 (yukarı daha kolay)
              onAction: (action) {
                final reels = provider.reels;
                if (reels.isEmpty) return;
                final reel = reels[provider.currentIndex];

                switch (action) {
                  case HandleAction.up:
                    debugPrint('[Handle] UP detected');
                    _openArticle(context, reel);
                    break;
                  case HandleAction.right:
                    debugPrint('[Handle] RIGHT detected');
                    _openEmojis(context, reel);
                    break;
                  case HandleAction.none:
                    debugPrint('[Handle] NONE');
                    break;
                }
              },
            ),
          ),
        ],
      ),
    );
  }

  void _openArticle(BuildContext context, Reel reel) {
=======
          // Body
          reels.isEmpty
              ? const Center(child: CircularProgressIndicator())
              : PageView.builder(
                  scrollDirection: Axis.vertical,
                  physics: const PageScrollPhysics(),
                  allowImplicitScrolling: true,
                  itemCount: reels.length,
                  onPageChanged: (i) {
                    // XP ver (3+ saniye izlenmişse)
                    if (!_hasEarnedWatchXP && _reelStartTime != null) {
                      final duration = DateTime.now().difference(_reelStartTime!);
                      if (duration.inSeconds >= 3) {
                        _awardXP(context, 10, 'reel_watched');
                      }
                    }

                    // Yeni reel tracking başlat
                    _reelStartTime = DateTime.now();
                    _hasEarnedWatchXP = false;

                    provider.setIndex(i);
                  },
                  itemBuilder: (context, i) {
                    final reel = reels[i];
                    return KeyedSubtree(
                      key: ValueKey(reel.id),
                      child: _ReelView(reel: reel),
                    );
                  },
                ),

          // Gamification Overlay (üstte)
          _buildGamificationOverlay(context),

          // Handle (orta-alt) - 4 YÖN
          Positioned(
            bottom: 120, // Daha yukarıda
            left: MediaQuery.of(context).size.width / 2 - 80, // Ortada
            child: ReadHandle(
              onAction: (action) {
                final reels = provider.reels;
                if (reels.isEmpty) return;
                final reel = reels[provider.currentIndex];

                switch (action) {
                  case HandleAction.up:
                    debugPrint('[Handle] UP - Detail');
                    _openArticle(context, reel);
                    break;
                    
                  case HandleAction.right:
                    debugPrint('[Handle] RIGHT - Emoji');
                    _openEmojis(context, reel);
                    break;
                    
                  case HandleAction.down:
                    debugPrint('[Handle] DOWN - Share');
                    _openShare(context, reel);
                    break;
                    
                  case HandleAction.left:
                    debugPrint('[Handle] LEFT - Save');
                    _toggleSave(context, reel);
                    break;
                    
                  case HandleAction.none:
                    debugPrint('[Handle] NONE');
                    break;
                }
              },
            ),
          ),

          // Kaydedilmiş göstergesi (sol üst köşe)
          Positioned(
            top: 80,
            left: 16,
            child: Consumer<SavedReelsProvider>(
              builder: (context, savedProv, _) {
                if (reels.isEmpty) return const SizedBox.shrink();
                final currentReel = reels[provider.currentIndex];
                final isSaved = savedProv.isSaved(currentReel.id);
                
                if (!isSaved) return const SizedBox.shrink();
                
                return Container(
                  padding: const EdgeInsets.symmetric(horizontal: 10, vertical: 6),
                  decoration: BoxDecoration(
                    color: Colors.amber.withOpacity(0.9),
                    borderRadius: BorderRadius.circular(20),
                  ),
                  child: const Row(
                    mainAxisSize: MainAxisSize.min,
                    children: [
                      Icon(Icons.bookmark, size: 16, color: Colors.white),
                      SizedBox(width: 4),
                      Text(
                        'Kaydedildi',
                        style: TextStyle(
                          color: Colors.white,
                          fontSize: 12,
                          fontWeight: FontWeight.bold,
                        ),
                      ),
                    ],
                  ),
                );
              },
            ),
          ),
        ],
      ),
    );
  }

  // Gamification Overlay
  Widget _buildGamificationOverlay(BuildContext context) {
    return Positioned(
      top: 0,
      left: 0,
      right: 0,
      child: SafeArea(
        child: Container(
          padding: const EdgeInsets.symmetric(horizontal: 12, vertical: 8),
          decoration: BoxDecoration(
            gradient: LinearGradient(
              begin: Alignment.topCenter,
              end: Alignment.bottomCenter,
              colors: [
                Colors.black.withOpacity(0.5),
                Colors.transparent,
              ],
            ),
          ),
          child: Consumer<GamificationProvider>(
            builder: (context, gameProv, _) {
              return Row(
                children: [
                  // XP Progress
                  Expanded(
                    flex: 3,
                    child: Container(
                      padding: const EdgeInsets.symmetric(horizontal: 10, vertical: 6),
                      decoration: BoxDecoration(
                        color: Colors.black.withOpacity(0.6),
                        borderRadius: BorderRadius.circular(20),
                      ),
                      child: Column(
                        crossAxisAlignment: CrossAxisAlignment.start,
                        mainAxisSize: MainAxisSize.min,
                        children: [
                          Text(
                            '${gameProv.state.xpEarnedToday}/${gameProv.dailyXPGoal} XP',
                            style: const TextStyle(
                              color: Colors.white,
                              fontSize: 11,
                              fontWeight: FontWeight.bold,
                            ),
                          ),
                          const SizedBox(height: 3),
                          XPProgressBar(
                            currentXP: gameProv.state.xpEarnedToday,
                            goalXP: gameProv.dailyXPGoal,
                            compact: true,
                          ),
                        ],
                      ),
                    ),
                  ),
                  const SizedBox(width: 6),
                  StreakDisplay(streakDays: gameProv.currentStreak, compact: true),
                  const SizedBox(width: 6),
                  LevelChainDisplay(
                    currentLevel: gameProv.currentLevel,
                    currentChain: gameProv.state.currentChain,
                    totalChains: gameProv.state.chainsInLevel,
                    compact: true,
                  ),
                ],
              );
            },
          ),
        ),
      ),
    );
  }

  // Detail aç
  void _openArticle(BuildContext context, Reel reel) {
    _detailOpenTime = DateTime.now();

>>>>>>> 7815780e
    showModalBottomSheet(
      context: context,
      isScrollControlled: true,
      backgroundColor: Colors.transparent,
      builder: (_) => ArticleOverlay(
        title: reel.title,
        body: reel.fullText,
<<<<<<< HEAD
        onClose: () => Navigator.pop(context),
      ),
    );
  }

=======
        onClose: () {
          Navigator.pop(context);
          _onDetailClose(context);
        },
      ),
    );
  }

  // Emoji panel aç
>>>>>>> 7815780e
  void _openEmojis(BuildContext context, Reel reel) {
    showModalBottomSheet(
      context: context,
      backgroundColor: Colors.transparent,
<<<<<<< HEAD
      barrierColor: Colors.black.withOpacity(0.2),
      builder: (_) => EmojiPanel(
        publicEmojis: const ['👍', '❤️', '🔥', '⭐', '👏'],
        premiumEmojis: const ['😍', '🤔', '😮', '🎉', '💎'],
        onPick: (emoji) async {
          Navigator.pop(context);
          await ApiService.trackView(
            reelId: reel.id,
            emojiReaction: emoji,
            category: reel.category,
          );
          if (!context.mounted) return;
          ScaffoldMessenger.of(context)
            ..hideCurrentSnackBar()
            ..showSnackBar(
              SnackBar(content: Text('Tepkiniz gönderildi: $emoji')),
            );
        },
        onTapPremium: () {
          Navigator.pop(context);
          ScaffoldMessenger.of(context)
            ..hideCurrentSnackBar()
            ..showSnackBar(
              const SnackBar(
                  content: Text('Premium emojiler şimdilik kilitli.')),
            );
        },
      ),
    );
  }

  Widget _buildBody(BuildContext context, ReelsProvider provider) {
    switch (provider.status) {
      case FeedStatus.initial:
      case FeedStatus.loading:
        return const Center(child: CircularProgressIndicator());

      case FeedStatus.error:
        return Center(
          child: Column(
            mainAxisSize: MainAxisSize.min,
            children: [
              const Text('Haberler yüklenemedi.'),
              const SizedBox(height: 8),
              ElevatedButton(
                onPressed: () => context.read<ReelsProvider>().loadReels(),
                child: const Text('Tekrar Dene'),
              ),
            ],
          ),
        );

      case FeedStatus.loaded:
        final reels = provider.reels;
        if (reels.isEmpty) {
          return const Center(child: Text('Gösterilecek içerik yok.'));
        }
        return PageView.builder(
          scrollDirection: Axis.vertical,
          physics: const PageScrollPhysics(),
          allowImplicitScrolling: true,
          itemCount: reels.length,
          onPageChanged: (i) => context.read<ReelsProvider>().setIndex(i),
          itemBuilder: (context, i) {
            final reel = reels[i];
            return KeyedSubtree(
              key: ValueKey(reel.id),
              child: _ReelView(reel: reel),
            );
          },
        );
    }
  }
=======
      builder: (_) => EmojiPanel(
        publicEmojis: const ['❤️', '😮', '🔥', '👍', '😂'],
        premiumEmojis: const ['💎', '🏆', '⚡', '🌟'],
        onPick: (emoji) {
          debugPrint('[Emoji] picked: $emoji');
          Navigator.pop(context);
          _awardXP(context, 5, 'emoji_given');
          
          ApiService.trackEmoji(
            reelId: reel.id,
            emoji: emoji,
            category: reel.category,
          );
        },
        onTapPremium: () {
          debugPrint('[Premium] tapped');
        },
      ),
    );
  }

  // Paylaş sheet aç
  void _openShare(BuildContext context, Reel reel) {
    showModalBottomSheet(
      context: context,
      isScrollControlled: true,
      backgroundColor: Colors.transparent,
      builder: (_) => ShareSheet(
        newsId: reel.id,
        newsTitle: reel.title,
        newsImageUrl: reel.imageUrls.isNotEmpty ? reel.imageUrls[0] : '',
      ),
    );
  }

  // Kaydet/Çıkar toggle
  void _toggleSave(BuildContext context, Reel reel) {
    final savedProv = context.read<SavedReelsProvider>();
    
    savedProv.toggleSave(
      reelId: reel.id,
      title: reel.title,
      imageUrl: reel.imageUrls.isNotEmpty ? reel.imageUrls[0] : '',
    );

    final isSaved = savedProv.isSaved(reel.id);
    
    ScaffoldMessenger.of(context).showSnackBar(
      SnackBar(
        content: Text(
          isSaved ? '✅ Haber kaydedildi!' : '❌ Kayıt kaldırıldı',
        ),
        duration: const Duration(seconds: 1),
        backgroundColor: isSaved ? Colors.green : Colors.grey[700],
      ),
    );
  }

  // XP ver
  void _awardXP(BuildContext context, int amount, String source) {
    final gameProv = context.read<GamificationProvider>();
    gameProv.addXP(amount, source);

    FloatingXPOverlay.show(
      context,
      xpAmount: amount,
      position: Offset(
        MediaQuery.of(context).size.width / 2 - 50,
        MediaQuery.of(context).size.height / 2,
      ),
    );
  }

  // Detail kapatıldığında
  void _onDetailClose(BuildContext context) {
    if (_detailOpenTime != null) {
      final duration = DateTime.now().difference(_detailOpenTime!);
      if (duration.inSeconds >= 15) {
        _awardXP(context, 10, 'detail_read');
      }
      _detailOpenTime = null;
    }
  }

  @override
  void dispose() {
    FloatingXPOverlay.remove();
    super.dispose();
  }
>>>>>>> 7815780e
}

class _ReelView extends StatelessWidget {
  final Reel reel;
<<<<<<< HEAD
  const _ReelView({super.key, required this.reel});
=======
  const _ReelView({required this.reel});
>>>>>>> 7815780e

  @override
  Widget build(BuildContext context) {
    return Stack(
      fit: StackFit.expand,
      children: [
        Positioned.fill(
<<<<<<< HEAD
          bottom: 90, // handle için boşluk
=======
          bottom: 90,
>>>>>>> 7815780e
          child: Column(
            crossAxisAlignment: CrossAxisAlignment.start,
            children: [
              const SizedBox(height: 8),
              Expanded(child: ImageCarousel(urls: reel.imageUrls)),
              const SizedBox(height: 12),
              Padding(
                padding: const EdgeInsets.symmetric(horizontal: 16),
                child: Text(
                  reel.title,
                  maxLines: 2,
                  overflow: TextOverflow.ellipsis,
<<<<<<< HEAD
                  style: const TextStyle(
                      fontSize: 20, fontWeight: FontWeight.bold),
=======
                  style: const TextStyle(fontSize: 20, fontWeight: FontWeight.bold),
>>>>>>> 7815780e
                ),
              ),
              const SizedBox(height: 8),
              Padding(
                padding: const EdgeInsets.symmetric(horizontal: 16),
                child: Text(
                  reel.summary,
                  maxLines: 3,
                  overflow: TextOverflow.ellipsis,
                  style: const TextStyle(height: 1.4, color: Colors.black87),
                ),
              ),
            ],
          ),
        ),
      ],
    );
  }
}<|MERGE_RESOLUTION|>--- conflicted
+++ resolved
@@ -5,25 +5,19 @@
 import 'package:provider/provider.dart';
 
 import '../providers/reels_provider.dart';
-<<<<<<< HEAD
-=======
 import '../providers/gamification_provider.dart';
 import '../providers/saved_reels_provider.dart';
->>>>>>> 7815780e
 import '../models/reel_model.dart';
 import '../widgets/image_carousel.dart';
 import '../widgets/article_overlay.dart';
 import '../widgets/emoji_panel.dart';
 import '../widgets/read_handle.dart';
 import '../widgets/popup_bar.dart';
-<<<<<<< HEAD
-=======
 import '../widgets/share_sheet.dart';
 import '../widgets/gamification/xp_progress_bar.dart';
 import '../widgets/gamification/streak_display.dart';
 import '../widgets/gamification/level_chain_display.dart';
 import '../widgets/gamification/floating_xp.dart';
->>>>>>> 7815780e
 import '../services/api_service.dart';
 
 class ReelsFeedPage extends StatefulWidget {
@@ -47,63 +41,12 @@
   @override
   Widget build(BuildContext context) {
     final provider = context.watch<ReelsProvider>();
-<<<<<<< HEAD
-
-    // İlk frame'den sonra tek seferlik yükleme tetikle
-    if (provider.status == FeedStatus.initial) {
-      WidgetsBinding.instance.addPostFrameCallback((_) {
-        final p = context.read<ReelsProvider>();
-        if (p.status == FeedStatus.initial) {
-          p.loadReels();
-        }
-      });
-    }
-=======
     final reels = provider.reels;
->>>>>>> 7815780e
 
     return Scaffold(
       appBar: const PopupBar(),
       body: Stack(
         children: [
-<<<<<<< HEAD
-          _buildBody(context, provider),
-
-          // Sağ-alt: küçük alan -> jest çakışması yok
-          Positioned(
-            right: 16,
-            bottom: 24,
-            child: ReadHandle(
-              thresholdRight: 32, // 42 -> 32 (sağa daha kolay)
-              thresholdUp: 28, // 36 -> 28 (yukarı daha kolay)
-              onAction: (action) {
-                final reels = provider.reels;
-                if (reels.isEmpty) return;
-                final reel = reels[provider.currentIndex];
-
-                switch (action) {
-                  case HandleAction.up:
-                    debugPrint('[Handle] UP detected');
-                    _openArticle(context, reel);
-                    break;
-                  case HandleAction.right:
-                    debugPrint('[Handle] RIGHT detected');
-                    _openEmojis(context, reel);
-                    break;
-                  case HandleAction.none:
-                    debugPrint('[Handle] NONE');
-                    break;
-                }
-              },
-            ),
-          ),
-        ],
-      ),
-    );
-  }
-
-  void _openArticle(BuildContext context, Reel reel) {
-=======
           // Body
           reels.isEmpty
               ? const Center(child: CircularProgressIndicator())
@@ -296,7 +239,6 @@
   void _openArticle(BuildContext context, Reel reel) {
     _detailOpenTime = DateTime.now();
 
->>>>>>> 7815780e
     showModalBottomSheet(
       context: context,
       isScrollControlled: true,
@@ -304,13 +246,6 @@
       builder: (_) => ArticleOverlay(
         title: reel.title,
         body: reel.fullText,
-<<<<<<< HEAD
-        onClose: () => Navigator.pop(context),
-      ),
-    );
-  }
-
-=======
         onClose: () {
           Navigator.pop(context);
           _onDetailClose(context);
@@ -320,86 +255,10 @@
   }
 
   // Emoji panel aç
->>>>>>> 7815780e
   void _openEmojis(BuildContext context, Reel reel) {
     showModalBottomSheet(
       context: context,
       backgroundColor: Colors.transparent,
-<<<<<<< HEAD
-      barrierColor: Colors.black.withOpacity(0.2),
-      builder: (_) => EmojiPanel(
-        publicEmojis: const ['👍', '❤️', '🔥', '⭐', '👏'],
-        premiumEmojis: const ['😍', '🤔', '😮', '🎉', '💎'],
-        onPick: (emoji) async {
-          Navigator.pop(context);
-          await ApiService.trackView(
-            reelId: reel.id,
-            emojiReaction: emoji,
-            category: reel.category,
-          );
-          if (!context.mounted) return;
-          ScaffoldMessenger.of(context)
-            ..hideCurrentSnackBar()
-            ..showSnackBar(
-              SnackBar(content: Text('Tepkiniz gönderildi: $emoji')),
-            );
-        },
-        onTapPremium: () {
-          Navigator.pop(context);
-          ScaffoldMessenger.of(context)
-            ..hideCurrentSnackBar()
-            ..showSnackBar(
-              const SnackBar(
-                  content: Text('Premium emojiler şimdilik kilitli.')),
-            );
-        },
-      ),
-    );
-  }
-
-  Widget _buildBody(BuildContext context, ReelsProvider provider) {
-    switch (provider.status) {
-      case FeedStatus.initial:
-      case FeedStatus.loading:
-        return const Center(child: CircularProgressIndicator());
-
-      case FeedStatus.error:
-        return Center(
-          child: Column(
-            mainAxisSize: MainAxisSize.min,
-            children: [
-              const Text('Haberler yüklenemedi.'),
-              const SizedBox(height: 8),
-              ElevatedButton(
-                onPressed: () => context.read<ReelsProvider>().loadReels(),
-                child: const Text('Tekrar Dene'),
-              ),
-            ],
-          ),
-        );
-
-      case FeedStatus.loaded:
-        final reels = provider.reels;
-        if (reels.isEmpty) {
-          return const Center(child: Text('Gösterilecek içerik yok.'));
-        }
-        return PageView.builder(
-          scrollDirection: Axis.vertical,
-          physics: const PageScrollPhysics(),
-          allowImplicitScrolling: true,
-          itemCount: reels.length,
-          onPageChanged: (i) => context.read<ReelsProvider>().setIndex(i),
-          itemBuilder: (context, i) {
-            final reel = reels[i];
-            return KeyedSubtree(
-              key: ValueKey(reel.id),
-              child: _ReelView(reel: reel),
-            );
-          },
-        );
-    }
-  }
-=======
       builder: (_) => EmojiPanel(
         publicEmojis: const ['❤️', '😮', '🔥', '👍', '😂'],
         premiumEmojis: const ['💎', '🏆', '⚡', '🌟'],
@@ -489,16 +348,11 @@
     FloatingXPOverlay.remove();
     super.dispose();
   }
->>>>>>> 7815780e
 }
 
 class _ReelView extends StatelessWidget {
   final Reel reel;
-<<<<<<< HEAD
-  const _ReelView({super.key, required this.reel});
-=======
   const _ReelView({required this.reel});
->>>>>>> 7815780e
 
   @override
   Widget build(BuildContext context) {
@@ -506,11 +360,7 @@
       fit: StackFit.expand,
       children: [
         Positioned.fill(
-<<<<<<< HEAD
-          bottom: 90, // handle için boşluk
-=======
           bottom: 90,
->>>>>>> 7815780e
           child: Column(
             crossAxisAlignment: CrossAxisAlignment.start,
             children: [
@@ -523,12 +373,7 @@
                   reel.title,
                   maxLines: 2,
                   overflow: TextOverflow.ellipsis,
-<<<<<<< HEAD
-                  style: const TextStyle(
-                      fontSize: 20, fontWeight: FontWeight.bold),
-=======
                   style: const TextStyle(fontSize: 20, fontWeight: FontWeight.bold),
->>>>>>> 7815780e
                 ),
               ),
               const SizedBox(height: 8),
