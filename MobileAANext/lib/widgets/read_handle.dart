// lib/widgets/read_handle.dart
// GÜNCELLEME: 4 yön (yukarı, sağ, aşağı, sol) + orta pozisyon

import 'package:flutter/material.dart';

<<<<<<< HEAD
/// Yukarı (up) = makale sheet, Sağa (right) = emoji panel.
enum HandleAction { up, right, none }
=======
/// 4 yönlü handle
enum HandleAction { up, right, down, left, none }
>>>>>>> 7815780e

class ReadHandle extends StatefulWidget {
  final ValueChanged<HandleAction> onAction;

<<<<<<< HEAD
  /// Ray ölçüleri ve eşikler
  final Size trackSize; // önceki: 140 x 110 -> daha kompakt
  final double knobSize; // önceki: 40 -> 36
  final double thresholdRight; // 28
  final double thresholdUp; // 28
=======
  final Size trackSize;
  final double knobSize;
  final double threshold; // Tüm yönler için tek eşik
>>>>>>> 7815780e

  const ReadHandle({
    super.key,
    required this.onAction,
<<<<<<< HEAD
    this.trackSize = const Size(110, 72),
    this.knobSize = 36,
    this.thresholdRight = 28,
    this.thresholdUp = 28,
=======
    this.trackSize = const Size(160, 160), // Daha büyük (4 yön için)
    this.knobSize = 50,
    this.threshold = 35,
>>>>>>> 7815780e
  });

  @override
  State<ReadHandle> createState() => _ReadHandleState();
}

class _ReadHandleState extends State<ReadHandle>
    with SingleTickerProviderStateMixin {
  late final AnimationController _anim;
  late Animation<Offset> _spring;
<<<<<<< HEAD
  Offset _offset = Offset.zero; // merkezden sapma (+x sağ, +y aşağı)
=======
  Offset _offset = Offset.zero;
>>>>>>> 7815780e

  @override
  void initState() {
    super.initState();
    _anim = AnimationController(
      vsync: this,
<<<<<<< HEAD
      duration: const Duration(milliseconds: 220),
=======
      duration: const Duration(milliseconds: 250),
>>>>>>> 7815780e
    );
    _spring = Tween<Offset>(begin: Offset.zero, end: Offset.zero)
        .chain(CurveTween(curve: Curves.easeOutBack))
        .animate(_anim)
      ..addListener(() => setState(() {}))
      ..addStatusListener((s) {
        if (s == AnimationStatus.completed) _offset = Offset.zero;
      });
  }
<<<<<<< HEAD

  @override
  void dispose() {
    _anim.dispose();
    super.dispose();
  }

  void _animateBack() {
    _anim.reset();
    _spring = Tween<Offset>(begin: _offset, end: Offset.zero)
        .chain(CurveTween(curve: Curves.easeOutBack))
        .animate(_anim);
    _anim.forward();
  }

  // Kulpu ray içinde tut
=======

  @override
  void dispose() {
    _anim.dispose();
    super.dispose();
  }

  void _animateBack() {
    _anim.reset();
    _spring = Tween<Offset>(begin: _offset, end: Offset.zero)
        .chain(CurveTween(curve: Curves.easeOutBack))
        .animate(_anim);
    _anim.forward();
  }

>>>>>>> 7815780e
  Offset _clampToTrack(Offset raw) {
    final w = widget.trackSize.width;
    final h = widget.trackSize.height;
    final r = widget.knobSize / 2;
<<<<<<< HEAD
    final maxX = (w / 2) - r - 4;
    final maxY = (h / 2) - r - 4;
=======
    final maxX = (w / 2) - r - 8;
    final maxY = (h / 2) - r - 8;
>>>>>>> 7815780e
    return Offset(
      raw.dx.clamp(-maxX, maxX),
      raw.dy.clamp(-maxY, maxY),
    );
  }

  @override
  Widget build(BuildContext context) {
    final trackW = widget.trackSize.width;
    final trackH = widget.trackSize.height;
    final pos = _anim.isAnimating ? _spring.value : _offset;

    return GestureDetector(
      behavior: HitTestBehavior.opaque,
      onPanUpdate: (d) {
        final next = _clampToTrack(_offset + d.delta);
        setState(() => _offset = next);
      },
      onPanEnd: (_) {
<<<<<<< HEAD
        // Eşikleri mevcut ray boyutuna göre dinamikleştir
        final r = widget.knobSize / 2;
        final maxX = (widget.trackSize.width / 2) - r - 4;
        final maxY = (widget.trackSize.height / 2) - r - 4;
        final double effRight = widget.thresholdRight <= maxX * 0.9
            ? widget.thresholdRight
            : (maxX * 0.9);
        final double effUp = widget.thresholdUp <= maxY * 0.9
            ? widget.thresholdUp
            : (maxY * 0.9);

        // karar ver
        if (-_offset.dy >= effUp) {
          widget.onAction(HandleAction.up);
        } else if (_offset.dx >= effRight) {
          widget.onAction(HandleAction.right);
        } else {
          widget.onAction(HandleAction.none);
        }
=======
        // 4 yön kontrolü
        final absX = _offset.dx.abs();
        final absY = _offset.dy.abs();

        if (absX > absY) {
          // Yatay hareket
          if (_offset.dx > widget.threshold) {
            widget.onAction(HandleAction.right); // Emoji
          } else if (_offset.dx < -widget.threshold) {
            widget.onAction(HandleAction.left); // Kaydet
          } else {
            widget.onAction(HandleAction.none);
          }
        } else {
          // Dikey hareket
          if (-_offset.dy > widget.threshold) {
            widget.onAction(HandleAction.up); // Detail
          } else if (_offset.dy > widget.threshold) {
            widget.onAction(HandleAction.down); // Paylaş
          } else {
            widget.onAction(HandleAction.none);
          }
        }

>>>>>>> 7815780e
        _animateBack();
      },
      child: Container(
        width: trackW,
        height: trackH,
<<<<<<< HEAD
        padding: const EdgeInsets.symmetric(horizontal: 6),
        decoration: BoxDecoration(
          color: Colors.black.withOpacity(0.65),
          borderRadius: BorderRadius.circular(trackH / 2),
          boxShadow: const [
            BoxShadow(
                blurRadius: 6, color: Colors.black26, offset: Offset(0, 2)),
          ],
        ),
        child: Stack(
          alignment: Alignment.centerLeft,
          children: [
            Positioned(
              left: 10,
              child: Row(
                children: const [
                  Icon(Icons.arrow_upward, color: Colors.white70, size: 16),
                  SizedBox(width: 6),
                  Icon(Icons.emoji_emotions_outlined,
                      color: Colors.white70, size: 16),
                ],
              ),
            ),
=======
        decoration: BoxDecoration(
          color: Colors.black.withOpacity(0.3), // Dış çember (silik)
          shape: BoxShape.circle,
          border: Border.all(
            color: Colors.white.withOpacity(0.3),
            width: 2,
          ),
        ),
        child: Stack(
          alignment: Alignment.center,
          children: [
            // 4 yön ikonları
            Positioned(
              top: 12,
              child: Icon(
                Icons.arrow_upward,
                color: Colors.white.withOpacity(0.7),
                size: 20,
              ),
            ),
            Positioned(
              right: 12,
              child: Icon(
                Icons.emoji_emotions_outlined,
                color: Colors.white.withOpacity(0.7),
                size: 20,
              ),
            ),
            Positioned(
              bottom: 12,
              child: Icon(
                Icons.share_outlined,
                color: Colors.white.withOpacity(0.7),
                size: 20,
              ),
            ),
            Positioned(
              left: 12,
              child: Icon(
                Icons.bookmark_outline,
                color: Colors.white.withOpacity(0.7),
                size: 20,
              ),
            ),

            // Ortadaki kulp (beyaz yuvarlak)
>>>>>>> 7815780e
            Transform.translate(
              offset: pos,
              child: Container(
                width: widget.knobSize,
                height: widget.knobSize,
                decoration: BoxDecoration(
                  color: Colors.white,
<<<<<<< HEAD
                  borderRadius: BorderRadius.circular(widget.knobSize / 2),
                ),
                alignment: Alignment.center,
                child: const Text(
                  'Read',
                  style: TextStyle(
                    fontSize: 10.5,
=======
                  shape: BoxShape.circle,
                  boxShadow: [
                    BoxShadow(
                      color: Colors.black.withOpacity(0.3),
                      blurRadius: 12,
                      spreadRadius: 2,
                    ),
                  ],
                ),
                alignment: Alignment.center,
                child: const Text(
                  'Sürükle',
                  style: TextStyle(
                    fontSize: 10,
>>>>>>> 7815780e
                    fontWeight: FontWeight.w700,
                    color: Colors.black87,
                  ),
                  textAlign: TextAlign.center,
                ),
              ),
            ),
          ],
        ),
      ),
    );
  }
}<|MERGE_RESOLUTION|>--- conflicted
+++ resolved
@@ -3,42 +3,15 @@
 
 import 'package:flutter/material.dart';
 
-<<<<<<< HEAD
-/// Yukarı (up) = makale sheet, Sağa (right) = emoji panel.
-enum HandleAction { up, right, none }
-=======
 /// 4 yönlü handle
 enum HandleAction { up, right, down, left, none }
->>>>>>> 7815780e
 
 class ReadHandle extends StatefulWidget {
   final ValueChanged<HandleAction> onAction;
 
-<<<<<<< HEAD
-  /// Ray ölçüleri ve eşikler
-  final Size trackSize; // önceki: 140 x 110 -> daha kompakt
-  final double knobSize; // önceki: 40 -> 36
-  final double thresholdRight; // 28
-  final double thresholdUp; // 28
-=======
-  final Size trackSize;
-  final double knobSize;
-  final double threshold; // Tüm yönler için tek eşik
->>>>>>> 7815780e
-
-  const ReadHandle({
-    super.key,
-    required this.onAction,
-<<<<<<< HEAD
-    this.trackSize = const Size(110, 72),
-    this.knobSize = 36,
-    this.thresholdRight = 28,
-    this.thresholdUp = 28,
-=======
     this.trackSize = const Size(160, 160), // Daha büyük (4 yön için)
     this.knobSize = 50,
     this.threshold = 35,
->>>>>>> 7815780e
   });
 
   @override
@@ -49,32 +22,20 @@
     with SingleTickerProviderStateMixin {
   late final AnimationController _anim;
   late Animation<Offset> _spring;
-<<<<<<< HEAD
-  Offset _offset = Offset.zero; // merkezden sapma (+x sağ, +y aşağı)
-=======
   Offset _offset = Offset.zero;
->>>>>>> 7815780e
 
   @override
   void initState() {
     super.initState();
     _anim = AnimationController(
       vsync: this,
-<<<<<<< HEAD
-      duration: const Duration(milliseconds: 220),
-=======
       duration: const Duration(milliseconds: 250),
->>>>>>> 7815780e
-    );
-    _spring = Tween<Offset>(begin: Offset.zero, end: Offset.zero)
         .chain(CurveTween(curve: Curves.easeOutBack))
-        .animate(_anim)
       ..addListener(() => setState(() {}))
       ..addStatusListener((s) {
         if (s == AnimationStatus.completed) _offset = Offset.zero;
       });
   }
-<<<<<<< HEAD
 
   @override
   void dispose() {
@@ -90,35 +51,12 @@
     _anim.forward();
   }
 
-  // Kulpu ray içinde tut
-=======
-
-  @override
-  void dispose() {
-    _anim.dispose();
-    super.dispose();
-  }
-
-  void _animateBack() {
-    _anim.reset();
-    _spring = Tween<Offset>(begin: _offset, end: Offset.zero)
-        .chain(CurveTween(curve: Curves.easeOutBack))
-        .animate(_anim);
-    _anim.forward();
-  }
-
->>>>>>> 7815780e
   Offset _clampToTrack(Offset raw) {
     final w = widget.trackSize.width;
     final h = widget.trackSize.height;
     final r = widget.knobSize / 2;
-<<<<<<< HEAD
-    final maxX = (w / 2) - r - 4;
-    final maxY = (h / 2) - r - 4;
-=======
     final maxX = (w / 2) - r - 8;
     final maxY = (h / 2) - r - 8;
->>>>>>> 7815780e
     return Offset(
       raw.dx.clamp(-maxX, maxX),
       raw.dy.clamp(-maxY, maxY),
@@ -138,27 +76,6 @@
         setState(() => _offset = next);
       },
       onPanEnd: (_) {
-<<<<<<< HEAD
-        // Eşikleri mevcut ray boyutuna göre dinamikleştir
-        final r = widget.knobSize / 2;
-        final maxX = (widget.trackSize.width / 2) - r - 4;
-        final maxY = (widget.trackSize.height / 2) - r - 4;
-        final double effRight = widget.thresholdRight <= maxX * 0.9
-            ? widget.thresholdRight
-            : (maxX * 0.9);
-        final double effUp = widget.thresholdUp <= maxY * 0.9
-            ? widget.thresholdUp
-            : (maxY * 0.9);
-
-        // karar ver
-        if (-_offset.dy >= effUp) {
-          widget.onAction(HandleAction.up);
-        } else if (_offset.dx >= effRight) {
-          widget.onAction(HandleAction.right);
-        } else {
-          widget.onAction(HandleAction.none);
-        }
-=======
         // 4 yön kontrolü
         final absX = _offset.dx.abs();
         final absY = _offset.dy.abs();
@@ -183,37 +100,11 @@
           }
         }
 
->>>>>>> 7815780e
         _animateBack();
       },
       child: Container(
         width: trackW,
         height: trackH,
-<<<<<<< HEAD
-        padding: const EdgeInsets.symmetric(horizontal: 6),
-        decoration: BoxDecoration(
-          color: Colors.black.withOpacity(0.65),
-          borderRadius: BorderRadius.circular(trackH / 2),
-          boxShadow: const [
-            BoxShadow(
-                blurRadius: 6, color: Colors.black26, offset: Offset(0, 2)),
-          ],
-        ),
-        child: Stack(
-          alignment: Alignment.centerLeft,
-          children: [
-            Positioned(
-              left: 10,
-              child: Row(
-                children: const [
-                  Icon(Icons.arrow_upward, color: Colors.white70, size: 16),
-                  SizedBox(width: 6),
-                  Icon(Icons.emoji_emotions_outlined,
-                      color: Colors.white70, size: 16),
-                ],
-              ),
-            ),
-=======
         decoration: BoxDecoration(
           color: Colors.black.withOpacity(0.3), // Dış çember (silik)
           shape: BoxShape.circle,
@@ -260,7 +151,6 @@
             ),
 
             // Ortadaki kulp (beyaz yuvarlak)
->>>>>>> 7815780e
             Transform.translate(
               offset: pos,
               child: Container(
@@ -268,15 +158,6 @@
                 height: widget.knobSize,
                 decoration: BoxDecoration(
                   color: Colors.white,
-<<<<<<< HEAD
-                  borderRadius: BorderRadius.circular(widget.knobSize / 2),
-                ),
-                alignment: Alignment.center,
-                child: const Text(
-                  'Read',
-                  style: TextStyle(
-                    fontSize: 10.5,
-=======
                   shape: BoxShape.circle,
                   boxShadow: [
                     BoxShadow(
@@ -291,7 +172,6 @@
                   'Sürükle',
                   style: TextStyle(
                     fontSize: 10,
->>>>>>> 7815780e
                     fontWeight: FontWeight.w700,
                     color: Colors.black87,
                   ),
