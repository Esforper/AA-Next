name: mobile_aanext
description: "A new Flutter project."
publish_to: 'none'

version: 1.0.0+1

environment:
  sdk: '>=3.3.1 <4.0.0'

dependencies:
  flutter:
    sdk: flutter
  cupertino_icons: ^1.0.6
  http: ^1.2.1
  provider: ^6.1.2
  cached_network_image: ^3.3.1
  shared_preferences: ^2.5.3
  flutter_dotenv: ^6.0.0
  flutter_secure_storage : ^8.0.0
<<<<<<< HEAD
  share_plus: ^7.2.1
  audioplayers: ^5.2.1
  material: ^1.0.0+2
  visibility_detector: ^0.4.0+2
  foundation: ^0.0.5
  url_launcher: ^6.2.1
=======
  audioplayers: ^5.2.1
  share_plus: ^7.2.1
  visibility_detector: ^0.4.0+2
  url_launcher: ^6.2.2
>>>>>>> 6e3f835b
  web_socket_channel: ^2.4.0

dev_dependencies:
  flutter_test:
    sdk: flutter
  flutter_lints: ^3.0.0

flutter:
  uses-material-design: true

  assets:
    - lib/assets/images/aa_logo.png
    - .env<|MERGE_RESOLUTION|>--- conflicted
+++ resolved
@@ -17,19 +17,12 @@
   shared_preferences: ^2.5.3
   flutter_dotenv: ^6.0.0
   flutter_secure_storage : ^8.0.0
-<<<<<<< HEAD
   share_plus: ^7.2.1
   audioplayers: ^5.2.1
   material: ^1.0.0+2
   visibility_detector: ^0.4.0+2
   foundation: ^0.0.5
-  url_launcher: ^6.2.1
-=======
-  audioplayers: ^5.2.1
-  share_plus: ^7.2.1
-  visibility_detector: ^0.4.0+2
   url_launcher: ^6.2.2
->>>>>>> 6e3f835b
   web_socket_channel: ^2.4.0
 
 dev_dependencies:
